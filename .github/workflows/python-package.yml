--- conflicted
+++ resolved
@@ -37,11 +37,7 @@
         flake8 . --count --exit-zero --max-complexity=10 --max-line-length=127 --statistics
     - name: Test with pytest
       run: |
-<<<<<<< HEAD
-        sh test\prepare_test_data.sh
-=======
         ls .
-        sh ./test/prepare_test_dataset.sh
->>>>>>> d2711c3b
+        sh ./test/prepare_test_data.sh
         ls test
         pytest