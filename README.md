--- conflicted
+++ resolved
@@ -100,7 +100,6 @@
 ```bash
 ctc_evaluate --gt "/ctc/train" --res "/ctc/train" -r
 ```
-<<<<<<< HEAD
 The ```gt``` argument specifies the path to the ground truth directory, and the
 ```res``` argument specifies the path to the results directory. The flag ```-r```
 recursively evaluates all sequences in the directory.
@@ -109,42 +108,11 @@
 available CPU core. Multiprocessing increases the execution time but also 
 the memory consumption. If you need to set the maximal number of processes,
 the number of processes can be specified with the argument 
-=======
-Per default, the code executes using multiple threads with one thread per 
-available CPU core. The number of threads can be specified with the argument 
->>>>>>> d2e51f85
+
 ```--num-threads``` or ```-n```:
 ```bash
 ctc_evaluate --gt "/ctc/train" --res "/ctc/train" -r -n 4
 ```
-<<<<<<< HEAD
-=======
-
-There are additional arguments that can be used to specify the evaluation. The
-following table shows the available arguments:
-
-| Argument      | Description                                         | Default |
-|---------------|-----------------------------------------------------| --- |
-| --gt          | Path to the ground truth directory                  | None |
-| --res         | Path to the results directory                       | None |
-| --recursive   | Recursively evaluate all sequences in the directory | False |
-| --csv-file    | Path to a csv file to save the results              | None |
-| --num-threads | Number of threads to use for evaluation             | 1    |
-
-Per default, all metrics are evaluated. Additional arguments to select a subset 
-of specific metrics are:
-
-| Argument | Description | 
-| --- | --- |
-| --valid | Check if the result has valid format | 
-| --det | The DET detection metric |
-| --seg | The SEG segmentation metric |
-| --tra | The TRA tracking metric |
-| --ct | The CT (complete tracks) metric |
-| --tf | The TF (track fraction) metric |
-| --bc | The BC(i) (branching correctness) metric |
-| --cca | The CCA (cell cycle accuracy) metric |
->>>>>>> d2e51f85
 
 The evaluation results are printed to the console. If you want to save the
 results to a csv file, you can use the argument ```--csv-file``` :
@@ -163,7 +131,7 @@
 | --csv-file    | Path to a csv file to save the results.              | None |
 | --num-threads | Number of threads to use for evaluation.             | 1    |
 
-Per default, all given metrics are evaluated. Aou can also select the metrics
+Per default, all given metrics are evaluated. You can also select the metrics
 you are interested in to avoid the calculation of metrics that are not in your 
 interest. Additional arguments to select a subset of specific metrics are:
 
@@ -212,11 +180,8 @@
 </p>
 
 
-<<<<<<< HEAD
 You can visualize your tracking results with the following command:
-=======
-You can visualize the tracking results with the following command:
->>>>>>> d2e51f85
+
 
 ```bash
 ctc_visualize --img "/ctc/train/challenge_x/01" --res "/ctc/train/challenge_x/01_RES"
@@ -237,32 +202,20 @@
 | s     | Save the current frame to the visualization directory as .jpg image |
 
 
-<<<<<<< HEAD
 There are additional arguments that can be used to specify the visualization. 
 The following table shows the available arguments:
-=======
-There are additional arguments that can be used to specify the evaluation. The
-following table shows the available arguments:
->>>>>>> d2e51f85
+
 
 
 | Argument          | Description                                                                              | Default |
 |-------------------|------------------------------------------------------------------------------------------|---------|
-<<<<<<< HEAD
 | --img             | The directory to the images **(required)**                                               |         |
 | --res             | The directory to the result masks **(required)**                                         |         |
 | --viz             | The directory to save the visualization                                                 | None    |
 | --video-name      | The path to the video if a video should be created                                       | None    |
 | --border-width    | The width of the border. Either an integer or a string that describes the challenge name | None    |
 | --show-no-labels  | Print no instance labels to the output as default                                        | False   |
-=======
-| --img             | The directory to the images (required)                                                   |         |
-| --res             | The directory to the result masks (required)                                             |         |
-| --viz             | The directory to save the visualizations                                                 | None    |
-| --video-name      | The path to the video if a video should be created                                       | None    |
-| --border-width    | The width of the border. Either an integer or a string that describes the challenge name | None    |
-| --show-no-labels  | Print no instance labels to the output as default                                                  | False   |
->>>>>>> d2e51f85
+
 | --show-no-parents | Print no parent labels to the output as default                                          | False   |
 | --ids-to-show     | The IDs of the instances to show. If defined, all others will be ignored.                | None    |
 | --start-frame     | The frame to start the visualization                                                     | 0       |
@@ -270,7 +223,6 @@
 | --opacity         | The opacity of the instance colors                                                       | 0.5     |
 
 **Note:** The argument `--video-name` describes a path to a video file. The file
-<<<<<<< HEAD
 extension needs to be `.mp4`. If a video name is selected be created, 
 the visualization is not shown on the screen. Please use the arguments to
 specify your visualization settings such as the opacity, border width etc. 
@@ -315,11 +267,6 @@
 | -- num-idsw      | Number of ID switches to add to the tracking results.              | 500 |
 | -- num-matches   | Number of matches to add to the tracking results.                  | 500 |
 | -- save-after    | Save the intermediate results after a specific number of runs.    | 100 |
-=======
-extension needs to be `.mp4`. If a video will be created, the visualization is 
-not shown.
-
->>>>>>> d2e51f85
 
 
 ## Notes
