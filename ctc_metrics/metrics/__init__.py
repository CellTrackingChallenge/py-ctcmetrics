from ctc_metrics.metrics.validation.valid import valid
from ctc_metrics.metrics.biological.bc import bc
from ctc_metrics.metrics.biological.ct import ct
from ctc_metrics.metrics.biological.cca import cca
from ctc_metrics.metrics.biological.tf import tf
from ctc_metrics.metrics.technical.seg import seg
from ctc_metrics.metrics.technical.tra import tra
from ctc_metrics.metrics.technical.det import det
<<<<<<< HEAD
from ctc_metrics.metrics.clearmot.mota import mota
from ctc_metrics.metrics.hota.hota import hota
from ctc_metrics.metrics.hota.chota import chota
from ctc_metrics.metrics.identity_metrics.idf1 import idf1
from ctc_metrics.metrics.others.mt_ml import mtml
from ctc_metrics.metrics.others.faf import faf
=======
>>>>>>> d2e51f85
from ctc_metrics.metrics.technical.op_ctb import op_ctb
from ctc_metrics.metrics.technical.op_csb import op_csb
from ctc_metrics.metrics.biological.bio import bio
from ctc_metrics.metrics.biological.op_clb import op_clb
from ctc_metrics.metrics.technical.lnk import lnk

ALL_METRICS = [
<<<<<<< HEAD
    "Valid", "BC", "CT", "CCA", "TF", "SEG", "TRA", "DET", "MOTA", "HOTA",
    "CHOTA", "IDF1", "MTML", "FAF", "LNK", "OP_CTB", "OP_CSB", "BIO", "OP_CLB"
=======
    "Valid", "BC", "CT", "CCA", "TF", "SEG", "TRA", "DET", "LNK", "OP_CTB",
    "OP_CSB", "BIO", "OP_CLB"
>>>>>>> d2e51f85
]<|MERGE_RESOLUTION|>--- conflicted
+++ resolved
@@ -6,15 +6,13 @@
 from ctc_metrics.metrics.technical.seg import seg
 from ctc_metrics.metrics.technical.tra import tra
 from ctc_metrics.metrics.technical.det import det
-<<<<<<< HEAD
 from ctc_metrics.metrics.clearmot.mota import mota
 from ctc_metrics.metrics.hota.hota import hota
 from ctc_metrics.metrics.hota.chota import chota
 from ctc_metrics.metrics.identity_metrics.idf1 import idf1
 from ctc_metrics.metrics.others.mt_ml import mtml
 from ctc_metrics.metrics.others.faf import faf
-=======
->>>>>>> d2e51f85
+
 from ctc_metrics.metrics.technical.op_ctb import op_ctb
 from ctc_metrics.metrics.technical.op_csb import op_csb
 from ctc_metrics.metrics.biological.bio import bio
@@ -22,11 +20,5 @@
 from ctc_metrics.metrics.technical.lnk import lnk
 
 ALL_METRICS = [
-<<<<<<< HEAD
     "Valid", "BC", "CT", "CCA", "TF", "SEG", "TRA", "DET", "MOTA", "HOTA",
     "CHOTA", "IDF1", "MTML", "FAF", "LNK", "OP_CTB", "OP_CSB", "BIO", "OP_CLB"
-=======
-    "Valid", "BC", "CT", "CCA", "TF", "SEG", "TRA", "DET", "LNK", "OP_CTB",
-    "OP_CSB", "BIO", "OP_CLB"
->>>>>>> d2e51f85
-]