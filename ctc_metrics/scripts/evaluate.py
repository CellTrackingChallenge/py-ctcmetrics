--- conflicted
+++ resolved
@@ -4,12 +4,8 @@
 import numpy as np
 
 from ctc_metrics.metrics import (
-<<<<<<< HEAD
     valid, det, seg, tra, ct, tf, bc, cca, mota, hota, idf1, chota, mtml, faf,
     op_ctb, op_csb, bio, op_clb, lnk
-=======
-    valid, det, seg, tra, ct, tf, bc, cca, op_ctb, op_csb, bio, op_clb, lnk
->>>>>>> d2e51f85
 )
 from ctc_metrics.metrics import ALL_METRICS
 from ctc_metrics.utils.handle_results import print_results, store_results
@@ -28,13 +24,9 @@
     Matches computed masks to reference masks.
 
     Args:
-<<<<<<< HEAD
         ref_masks: The reference masks. A list of paths to the reference masks.
         comp_masks: The computed masks. A list of paths to the computed masks.
-=======
-        ref_masks: The reference masks.
-        comp_masks: The computed masks.
->>>>>>> d2e51f85
+
         threads: The number of threads to use. If 0, the number of threads
             is set to the number of available CPUs.
 
@@ -83,8 +75,7 @@
         segmentation_data: True,
         threads: int = 0,
 ):
-<<<<<<< HEAD
-    """
+
     Load data that is necessary to calculate metrics from the given directories.
 
     Args:
@@ -101,8 +92,6 @@
         valid.
 
     """
-=======
->>>>>>> d2e51f85
     # Read tracking files and parse mask files
     comp_tracks = read_tracking_file(join(res, "res_track.txt"))
     ref_tracks = read_tracking_file(join(gt, "TRA", "man_track.txt"))
@@ -115,19 +104,12 @@
 
     # Match golden truth tracking masks to result masks
     traj = {}
-<<<<<<< HEAD
     is_valid = 1
-=======
-    is_valid = 0
->>>>>>> d2e51f85
     if trajectory_data:
         traj = match_computed_to_reference_masks(
             ref_tra_masks, comp_masks, threads=threads)
         is_valid = valid(comp_masks, comp_tracks, traj["labels_comp"])
-<<<<<<< HEAD
-=======
-
->>>>>>> d2e51f85
+
     # Match golden truth segmentation masks to result masks
     segm = {}
     if segmentation_data:
@@ -139,10 +121,7 @@
         ]
         segm = match_computed_to_reference_masks(
             ref_seg_masks, _res_masks, threads=threads)
-<<<<<<< HEAD
-=======
-
->>>>>>> d2e51f85
+
     return comp_tracks, ref_tracks, traj, segm, comp_masks, is_valid
 
 
@@ -158,7 +137,6 @@
     Calculate metrics for given data.
 
     Args:
-<<<<<<< HEAD
         comp_tracks: The computed tracks.A (n,4) numpy ndarray with columns:
             - label
             - birth frame
@@ -169,10 +147,6 @@
             - birth frame
             - end frame
             - parent
-=======
-        comp_tracks: The computed tracks result file.
-        ref_tracks: The reference tracks result file.
->>>>>>> d2e51f85
         traj: The frame-wise trajectory match data.
         segm: The frame-wise segmentation match data.
         metrics: The metrics to evaluate.
@@ -181,7 +155,6 @@
     Returns:
         The results stored in a dictionary.
     """
-<<<<<<< HEAD
     # Create merge tracks
     if traj:
         new_tracks, new_labels, new_mapped = merge_tracks(
@@ -195,8 +168,6 @@
         traj["labels_comp_merged"] = new_labels
         traj["mapped_comp_merged"] = new_mapped
 
-=======
->>>>>>> d2e51f85
     # Prepare intermediate results
     graph_operations = {}
     if "DET" in metrics or "TRA" in metrics:
@@ -217,15 +188,12 @@
     if "Valid" in metrics:
         results["Valid"] = is_valid
 
-<<<<<<< HEAD
     if "CHOTA" in metrics:
         results.update(chota(
             traj["ref_tracks_merged"], traj["comp_tracks_merged"],
             traj["labels_ref_merged"], traj["labels_comp_merged"],
             traj["mapped_ref_merged"], traj["mapped_comp_merged"]))
 
-=======
->>>>>>> d2e51f85
     if "DET" in metrics:
         results["DET"] = det(**graph_operations)
 
@@ -271,7 +239,6 @@
                 results["CT"], results["TF"],
                 results[f"BC({i})"], results["CCA"])
 
-<<<<<<< HEAD
     if "BIO" in results and "LNK" in results:
         for i in range(4):
             results[f"OP_CLB({i})"] = op_clb(
@@ -300,12 +267,7 @@
     if "FAF" in metrics:
         results.update(faf(
             traj["labels_comp_merged"], traj["mapped_comp_merged"]))
-=======
-    if "BIO(0)" in results and "LNK" in results:
-        for i in range(4):
-            results[f"OP_CLB({i})"] = op_clb(
-                results[f"LNK({i})"], results[f"BIO({i})"])
->>>>>>> d2e51f85
+
 
     return results
 
@@ -317,11 +279,8 @@
         threads: int = 0,
     ):
     """
-<<<<<<< HEAD
     Evaluates a single sequence.
-=======
-    Evaluates a single sequence
->>>>>>> d2e51f85
+
 
     Args:
         res: The path to the results.
@@ -342,11 +301,7 @@
     trajectory_data = True
     segmentation_data = True
 
-<<<<<<< HEAD
     if metrics in [["SEG"], ["CCA"]]:
-=======
-    if metrics in (["SEG"], ["CCA"]):
->>>>>>> d2e51f85
         trajectory_data = False
 
     if "SEG" not in metrics:
@@ -405,15 +360,13 @@
     parser.add_argument('--tf', action="store_true")
     parser.add_argument('--bc', action="store_true")
     parser.add_argument('--cca', action="store_true")
-<<<<<<< HEAD
     parser.add_argument('--mota', action="store_true")
     parser.add_argument('--hota', action="store_true")
     parser.add_argument('--idf1', action="store_true")
     parser.add_argument('--chota', action="store_true")
     parser.add_argument('--mtml', action="store_true")
     parser.add_argument('--faf', action="store_true")
-=======
->>>>>>> d2e51f85
+
     parser.add_argument('--lnk', action="store_true")
     args = parser.parse_args()
     return args
@@ -434,15 +387,12 @@
         ("TF", args.tf),
         ("BC", args.bc),
         ("CCA", args.cca),
-<<<<<<< HEAD
         ("MOTA", args.mota),
         ("HOTA", args.hota),
         ("CHOTA", args.chota),
         ("IDF1", args.idf1),
         ("MTML", args.mtml),
         ("FAF", args.faf),
-=======
->>>>>>> d2e51f85
         ("LNK", args.lnk),
     ) if flag]
     metrics = metrics if metrics else None
